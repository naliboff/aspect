(sec:cookbooks:overview)=
# How to set up computations

<span class="smallcaps">ASPECT</span>'s computations are controlled by
input parameter files such as those we will discuss in the following
sections.[^footnote1] Basically, these are just regular text files you can edit with
programs like `gedit`, `kwrite` or `kate` when working on Linux, or something
as simple as `NotePad` on Windows. When setting up these input files for a
model you have in mind, you have to describe everything that characterizes the
situation you are considering. In particular, this includes the following:

-   What internal forces act on the medium (the left-hand side of the equation)?

-   What external forces act on the medium (the right-hand of the equation side)?

-   What is the domain (geometry)?

-   What happens at the boundary for each variable involved (boundary
    conditions)?

-   How did it look at the beginning (initial conditions)?

For each of these questions, there are one or more input parameters (sometimes
grouped into sections) that allow you to specify what you want. For example,
to choose a geometry, you will typically have a block like this in your input
file:

```{literalinclude} ../../../manual/cookbooks/overview/doc/geometry.part.prm
```

This indicates that you want to do a computation in 2d, using a rectangular
geometry (a &ldquo;box&rdquo;) with the edge length ("extent") equal to one in both the $x$-
and $y$-directions. Of course, there are other geometries you can choose from
for the `Model name` parameter, and consequently other subsections that
specify the details of these geometries.

Similarly, you describe boundary conditions using parameters such as this:

```{literalinclude} ../../../manual/cookbooks/overview/doc/boundary-conditions.part.prm
```

This snippet describes which of the four boundaries of the two-dimensional box
we have selected above should have a prescribed temperature or an insulating
boundary, and at which parts of the boundary we want zero, tangential or
prescribed velocities.[^footnote2]

If you go down the list of questions about the setup above, you have already
done the majority of the work describing your computation. The remaining
parameters you will typically want to specify have to do with the computation
itself. For example, what variables do you want to output and how often? What
statistics do you want to compute. The following sections will give ample
examples for all of this, but using the questions above as a guideline is
already a good first step.

:::{note}
It is of course possible to set up input files for computations completely from scratch.
However, in practice, it is often simpler to go through the list of cookbooks already provided and
find one that comes close to what you want to do. You would then modify this cookbook until it
does what you want to do. The advantage is that you can start with something you already know
works, and you can inspect how each change you make – changing the details of the geometry,
changing the material model, or changing what is being computed at the end of each time step –
affects what you get.
:::

[^footnote1]: You can also extend ASPECT using plugins - i.e., pieces of code you compile separately and either link into the ASPECT executable itself, or reference from the input file. This is discussed in {ref}`cha:extending`.

[^footnote2]: Internally, the geometry models ASPECT uses label every part of the boundary with what is called a *boundary indicator*
– a number that identifies pieces of the boundary. If you know which number each piece has, you can list these numbers on
<<<<<<< HEAD
the right hand sides of the assignments of boundary types above. For example, the left boundary of the box has boundary
indicator zero (see {ref}`parameters:Geometry_20model`), and using this number instead of the `left` would have been equally valid. However, numbers
=======
the right-hand sides of the assignments of boundary types above. For example, the left boundary of the box has boundary
indicator zero (see Section A.43), and using this number instead of the `left` would have been equally valid. However, numbers
>>>>>>> 2980530f
are far more difficult to remember than names, and consequently every geometry model provides string aliases such as “`left`”
for each boundary indicator describing parts of the boundary. These symbolic aliases are specific to the geometry – for the box,
they are “`left`”, “`right`”, “`bottom`”, etc., whereas for a spherical shell they are “`inner`” and “`outer`” – but are described in the
documentation of every geometry model, see {ref}`parameters:Geometry_20model`.<|MERGE_RESOLUTION|>--- conflicted
+++ resolved
@@ -66,13 +66,8 @@
 
 [^footnote2]: Internally, the geometry models ASPECT uses label every part of the boundary with what is called a *boundary indicator*
 – a number that identifies pieces of the boundary. If you know which number each piece has, you can list these numbers on
-<<<<<<< HEAD
 the right hand sides of the assignments of boundary types above. For example, the left boundary of the box has boundary
 indicator zero (see {ref}`parameters:Geometry_20model`), and using this number instead of the `left` would have been equally valid. However, numbers
-=======
-the right-hand sides of the assignments of boundary types above. For example, the left boundary of the box has boundary
-indicator zero (see Section A.43), and using this number instead of the `left` would have been equally valid. However, numbers
->>>>>>> 2980530f
 are far more difficult to remember than names, and consequently every geometry model provides string aliases such as “`left`”
 for each boundary indicator describing parts of the boundary. These symbolic aliases are specific to the geometry – for the box,
 they are “`left`”, “`right`”, “`bottom`”, etc., whereas for a spherical shell they are “`inner`” and “`outer`” – but are described in the
